--- conflicted
+++ resolved
@@ -332,8 +332,19 @@
     assert x["name"] == "Coffee"
 
 
-<<<<<<< HEAD
-################################################################
+def test_Pad_get_invalid_path(pad):
+    # On windows '<' and/or '>' are invalid in filenames. These were
+    # causing an OSError(errno=EINVAL) exception in Database.load_raw_data
+    # that was not being caught. This test exercises that.
+    assert pad.get("/<foo>") is None
+
+
+def test_Database_iter_items_invalid_path(env):
+    # Check that there is no problem with uncaught
+    # OSError(errno=EINVAL) when a path contains non-filename-safe
+    # characters in Database.iter_items.
+    db = Database(env)
+    assert len(list(db.iter_items("/<foo>"))) == 0
 
 
 def write_files(*path_text_pairs):
@@ -475,19 +486,4 @@
 @pytest.mark.usefixtures("primary_alt_is_prefixed", "dummy_attachment")
 def test_Attachment_url_path_is_for_primary_alt(scratch_pad, alt):
     attachment = scratch_pad.get("/test.txt")
-    assert attachment.url_path == "/en/test.txt"
-=======
-def test_Pad_get_invalid_path(pad):
-    # On windows '<' and/or '>' are invalid in filenames. These were
-    # causing an OSError(errno=EINVAL) exception in Database.load_raw_data
-    # that was not being caught. This test exercises that.
-    assert pad.get("/<foo>") is None
-
-
-def test_Database_iter_items_invalid_path(env):
-    # Check that there is no problem with uncaught
-    # OSError(errno=EINVAL) when a path contains non-filename-safe
-    # characters in Database.iter_items.
-    db = Database(env)
-    assert len(list(db.iter_items("/<foo>"))) == 0
->>>>>>> 164c32ef
+    assert attachment.url_path == "/en/test.txt"