--- conflicted
+++ resolved
@@ -1367,13 +1367,8 @@
                     for key, lines in metaformat.tokenize(f, encoding="utf-8"):
                         if key not in rv:
                             rv[key] = "".join(lines)
-<<<<<<< HEAD
-            except IOError as e:
-                if e.errno not in (errno.ENOTDIR, errno.ENOENT):
-=======
             except OSError as e:
                 if e.errno not in (errno.ENOTDIR, errno.ENOENT, errno.EINVAL):
->>>>>>> 164c32ef
                     raise
                 if not is_attachment or not os.path.isfile(fs_path[:-3]):
                     continue
