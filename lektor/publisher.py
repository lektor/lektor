--- conflicted
+++ resolved
@@ -2,23 +2,19 @@
 import hashlib
 import os
 import posixpath
-<<<<<<< HEAD
+import Queue
 import select
 import shutil
 import subprocess
 import tempfile
-=======
 import threading
-import subprocess
-import Queue
->>>>>>> d8648e37
+from cStringIO import StringIO
 from contextlib import contextmanager
-from cStringIO import StringIO
 
 from werkzeug import urls
 
-from lektor._compat import (iteritems, iterkeys, range_type,
-    string_types, text_type)
+from lektor._compat import (iteritems, iterkeys, range_type, string_types,
+    text_type)
 from lektor.exception import LektorException
 from lektor.utils import locate_executable, portable_popen
 
