# -*- coding: utf-8 -*-
import os
import imghdr
import re
import struct
import posixpath
from datetime import datetime
from xml.etree import ElementTree as etree
import exifread

from lektor.utils import get_dependent_url, portable_popen, locate_executable
from lektor.reporter import reporter
from lektor._compat import iteritems, text_type, PY2


# yay shitty library
datetime.strptime('', '')


def _convert_gps(coords, hem):
    deg, min, sec = [float(x.num) / float(x.den) for x in coords]
    sign = -1 if hem in 'SW' else 1
    return sign * (deg + min / 60.0 + sec / 3600.0)


def _combine_make(make, model):
    make = make or ''
    model = model or ''
    if make and model.startswith(make):
        return make
    return u' '.join([make, model]).strip()


_parse_svg_units_re = re.compile(
    r'(?P<value>[+-]?(?:\d+)(?:\.\d+)?)\s*(?P<unit>\D+)?',
    flags=re.IGNORECASE
)


def _parse_svg_units_px(length):
    match = _parse_svg_units_re.match(length)
    if not match:
        return None
    match = match.groupdict()
    if match['unit'] and match['unit'] != 'px':
        return None
    try:
        return float(match['value'])
    except ValueError:
        return None


class EXIFInfo(object):

    def __init__(self, d):
        self._mapping = d

    def __bool__(self):
        return bool(self._mapping)
    __nonzero__ = __bool__

    def to_dict(self):
        rv = {}
        for key, value in iteritems(self.__class__.__dict__):
            if key[:1] != '_' and isinstance(value, property):
                rv[key] = getattr(self, key)
        return rv

    def _get_string(self, key):
        try:
            value = self._mapping[key].values
        except KeyError:
            return None
        if isinstance(value, text_type):
            return value
        return value.decode('utf-8', 'replace')

    def _get_int(self, key):
        try:
            return self._mapping[key].values[0]
        except LookupError:
            return None

    def _get_float(self, key, precision=4):
        try:
            val = self._mapping[key].values[0]
            if isinstance(val, int):
                return float(val)
            return round(float(val.num) / float(val.den), precision)
        except LookupError:
            return None

    def _get_frac_string(self, key):
        try:
            val = self._mapping[key].values[0]
            return '%s/%s' % (val.num, val.den)
        except LookupError:
            return None

    @property
    def artist(self):
        return self._get_string('Image Artist')

    @property
    def copyright(self):
        return self._get_string('Image Copyright')

    @property
    def camera_make(self):
        return self._get_string('Image Make')

    @property
    def camera_model(self):
        return self._get_string('Image Model')

    @property
    def camera(self):
        return _combine_make(self.camera_make, self.camera_model)

    @property
    def lens_make(self):
        return self._get_string('EXIF LensMake')

    @property
    def lens_model(self):
        return self._get_string('EXIF LensModel')

    @property
    def lens(self):
        return _combine_make(self.lens_make, self.lens_model)

    @property
    def aperture(self):
        return self._get_float('EXIF ApertureValue')

    @property
    def f_num(self):
        return self._get_float('EXIF FNumber')

    @property
    def f(self):
        return u'ƒ/%s' % self.f_num

    @property
    def exposure_time(self):
        return self._get_frac_string('EXIF ExposureTime')

    @property
    def shutter_speed(self):
        val = self._get_float('EXIF ShutterSpeedValue')
        if val is not None:
            return '1/%d' % round(1 / (2 ** -val))  # pylint: disable=invalid-unary-operand-type
<<<<<<< HEAD
=======
        return None
>>>>>>> 27480a61

    @property
    def focal_length(self):
        val = self._get_float('EXIF FocalLength')
        if val is not None:
            return u'%smm' % val
        return None

    @property
    def focal_length_35mm(self):
        val = self._get_float('EXIF FocalLengthIn35mmFilm')
        if val is not None:
            return u'%dmm' % val
        return None

    @property
    def flash_info(self):
        try:
            value = self._mapping['EXIF Flash'].printable
        except KeyError:
            return None
        if isinstance(value, text_type):
            return value
        return value.decode('utf-8')

    @property
    def iso(self):
        val = self._get_int('EXIF ISOSpeedRatings')
        if val is not None:
            return val
        return None

    @property
    def created_at(self):
        date_tags = (
            'GPS GPSDate',
            'Image DateTimeOriginal',
            'EXIF DateTimeOriginal',
            'EXIF DateTimeDigitized',
            'Image DateTime',
        )
        for tag in date_tags:
            try:
                return datetime.strptime(self._mapping[tag].printable,
                                         '%Y:%m:%d %H:%M:%S')
            except (KeyError, ValueError):
                continue
        return None

    @property
    def longitude(self):
        try:
            return _convert_gps(self._mapping['GPS GPSLongitude'].values,
                                self._mapping['GPS GPSLongitudeRef'].printable)
        except KeyError:
            return None

    @property
    def latitude(self):
        try:
            return _convert_gps(self._mapping['GPS GPSLatitude'].values,
                                self._mapping['GPS GPSLatitudeRef'].printable)
        except KeyError:
            return None

    @property
    def altitude(self):
        val = self._get_float('GPS GPSAltitude')
        if val is not None:
            try:
                ref = self._mapping['GPS GPSAltitudeRef'].values[0]
            except LookupError:
                ref = 0
            if ref == 1:
                val *= -1
            return val
        return None

    @property
    def location(self):
        lat = self.latitude
        long = self.longitude
        if lat is not None and long is not None:
            return (lat, long)
        return None

    @property
    def documentname(self):
        return self._get_string('Image DocumentName')

    @property
    def description(self):
        return self._get_string('Image ImageDescription')

    @property
    def is_rotated(self):
        """Return if the image is rotated according to the Orientation header.

        The Orientation header in EXIF stores an integer value between
        1 and 8, where the values 5-8 represent "portrait" orientations
        (rotated 90deg left, right, and mirrored versions of those), i.e.,
        the image is rotated.
        """
        return self._get_int('Image Orientation') in {5, 6, 7, 8}

def get_suffix(width, height, crop=False, quality=None):
    suffix = str(width)
    if height is not None:
        suffix += 'x%s' % height
    if crop:
        suffix += '_crop'
    if quality is not None:
        suffix += '_q%s' % quality
    return suffix


def get_svg_info(fp):
    _, svg = next(etree.iterparse(fp, ['start']), (None, None))
    fp.seek(0)
    width, height = None, None
    if svg is not None and svg.tag == '{http://www.w3.org/2000/svg}svg':
        width = _parse_svg_units_px(svg.attrib.get('width', ''))
        height = _parse_svg_units_px(svg.attrib.get('height', ''))
    return 'svg', width, height


# see http://www.w3.org/Graphics/JPEG/itu-t81.pdf
# Table B.1 – Marker code assignments (page 32/36)
_JPEG_SOF_MARKERS = (
    # non-differential, Hufmann-coding
    0xc0, 0xc1, 0xc2, 0xc3,
    # differential, Hufmann-coding
    0xc5, 0xc6, 0xc7,
    # non-differential, arithmetic-coding
    0xc9, 0xca, 0xcb,
    # differential, arithmetic-coding
    0xcd, 0xce, 0xcf,
)


def get_image_info(fp):
    """Reads some image info from a file descriptor."""
    head = fp.read(32)
    fp.seek(0)
    if len(head) < 24:
        return 'unknown', None, None

    magic_bytes = b'<?xml', b'<svg'
    if any(map(head.strip().startswith, magic_bytes)):
        return get_svg_info(fp)

    fmt = imghdr.what(None, head)

    width = None
    height = None
    if fmt == 'png':
        check = struct.unpack('>i', head[4:8])[0]
        if check == 0x0d0a1a0a:
            width, height = struct.unpack('>ii', head[16:24])
    elif fmt == 'gif':
        width, height = struct.unpack('<HH', head[6:10])
    elif fmt == 'jpeg':
        # specification available under
        # http://www.w3.org/Graphics/JPEG/itu-t81.pdf
        # Annex B (page 31/35)

        # we are looking for a SOF marker ("start of frame").
        # skip over the "start of image" marker (imghdr took care of that).
        fp.seek(2)

        while True:
            byte = fp.read(1)

            # "All markers are assigned two-byte codes: an X’FF’ byte
            # followed by a byte which is not equal to 0 or X’FF’."
            if not byte or ord(byte) != 0xff:
                raise Exception("Malformed JPEG image.")

            # "Any marker may optionally be preceded by any number
            # of fill bytes, which are bytes assigned code X’FF’."
            while ord(byte) == 0xff:
                byte = fp.read(1)

            if ord(byte) not in _JPEG_SOF_MARKERS:
                # header length parameter takes 2 bytes for all markers
                length = struct.unpack('>H', fp.read(2))[0]
                fp.seek(length - 2, 1)
                continue

            # else...
            # see Figure B.3 – Frame header syntax (page 35/39) and
            # Table B.2 – Frame header parameter sizes and values
            # (page 36/40)
            fp.seek(3, 1) # skip header length and precision parameters
            height, width = struct.unpack('>HH', fp.read(4))

            if height == 0:
                # "Value 0 indicates that the number of lines shall be
                # defined by the DNL marker [...]"
                #
                # DNL is not supported by most applications,
                # so we won't support it either.
                raise Exception("JPEG with DNL not supported.")

            break

    return fmt, width, height


def read_exif(fp):
    """Reads exif data from a file pointer of an image and returns it."""
    exif = exifread.process_file(fp)
    return EXIFInfo(exif)


def find_imagemagick(im=None):
    """Finds imagemagick and returns the path to it."""
    # If it's provided explicitly and it's valid, we go with that one.
    if im is not None and os.path.isfile(im):
        return im

    # On windows, imagemagick was renamed to magick, because
    # convert is system utility for fs manipulation.
    imagemagick_exe = 'convert' if os.name != 'nt' else 'magick'

    rv = locate_executable(imagemagick_exe)
    if rv is not None:
        return rv

    # Give up.
    raise RuntimeError('Could not locate imagemagick.')


def get_thumbnail_ext(source_filename):
    ext = source_filename.rsplit('.', 1)[-1].lower()
    # if the extension is already of a format that a browser understands
    # we will roll with it.
    if ext.lower() in ('png', 'jpg', 'jpeg', 'gif'):
        return None
    # Otherwise we roll with JPEG as default.
    return '.jpeg'


def get_quality(source_filename):
    ext = source_filename.rsplit('.', 1)[-1].lower()
    if ext.lower() == 'png':
        return 75
    return 85


def computed_height(source_image, width, actual_width, actual_height):
    # If the file is a JPEG file and the EXIF header shows that the image
    # is rotated, imagemagick will auto-orient the file. That is, a 400x200
    # file where the target width is 100px will *not* be converted to a
    # 100x50 image, but to 100x200.

    with open(source_image, 'rb') as f:
        format = get_image_info(f)[0]

    if format == 'jpeg':
        with open(source_image, 'rb') as image_file:
            exif = read_exif(image_file)
        if exif.is_rotated:
            actual_width, actual_height = actual_height, actual_width
    return int(float(actual_height) * (float(width) / float(actual_width)))


def process_image(ctx, source_image, dst_filename, width, height=None,
                  crop=False, quality=None):
    """Build image from source image, optionally compressing and resizing.

    "source_image" is the absolute path of the source in the content directory,
    "dst_filename" is the absolute path of the target in the output directory.
    """
    im = find_imagemagick(
        ctx.build_state.config['IMAGEMAGICK_EXECUTABLE'])

    if quality is None:
        quality = get_quality(source_image)

    resize_key = str(width)
    if height is not None:
        resize_key += 'x' + str(height)

    cmdline = [im, source_image, '-auto-orient']
    if crop:
        cmdline += ['-resize', resize_key + '^',
                    '-gravity', 'Center',
                    '-extent', resize_key]
    else:
        cmdline += ['-resize', resize_key]

    cmdline += ['-quality', str(quality), dst_filename]

    reporter.report_debug_info('imagemagick cmd line', cmdline)
    portable_popen(cmdline).wait()


def make_thumbnail(ctx, source_image, source_url_path, width, height=None,
                   crop=False, quality=None):
    """Helper method that can create thumbnails from within the build process
    of an artifact.
    """
    with open(source_image, 'rb') as f:
        format, source_width, source_height = get_image_info(f)
        if format == 'unknown':
            raise RuntimeError('Cannot process unknown images')

    suffix = get_suffix(width, height, crop=crop, quality=quality)
    dst_url_path = get_dependent_url(source_url_path, suffix,
                                     ext=get_thumbnail_ext(source_image))
    report_height = height

    if height is None:
        # we can only crop if a height is specified
        crop = False
        report_height = computed_height(source_image, width, source_width,
                                        source_height)

    # If we are dealing with an actual svg image, we do not actually
    # resize anything, we just return it.  This is not ideal but it's
    # better than outright failing.
    if format == 'svg':
        return Thumbnail(source_url_path, width, height)

    @ctx.sub_artifact(artifact_name=dst_url_path, sources=[source_image])
    def build_thumbnail_artifact(artifact):
        artifact.ensure_dir()
        process_image(ctx, source_image, artifact.dst_filename,
                      width, height, crop=crop, quality=quality)

    return Thumbnail(dst_url_path, width, report_height)


class Thumbnail(object):
    """Holds information about a thumbnail."""

    def __init__(self, url_path, width, height=None):
        #: the `width` of the thumbnail in pixels.
        self.width = width
        #: the `height` of the thumbnail in pixels.
        self.height = height
        #: the URL path of the image.
        self.url_path = url_path

    def __unicode__(self):
        return posixpath.basename(self.url_path)

    if not PY2:
        __str__ = __unicode__<|MERGE_RESOLUTION|>--- conflicted
+++ resolved
@@ -150,10 +150,7 @@
         val = self._get_float('EXIF ShutterSpeedValue')
         if val is not None:
             return '1/%d' % round(1 / (2 ** -val))  # pylint: disable=invalid-unary-operand-type
-<<<<<<< HEAD
-=======
-        return None
->>>>>>> 27480a61
+        return None
 
     @property
     def focal_length(self):
